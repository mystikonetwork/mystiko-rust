--- conflicted
+++ resolved
@@ -28,10 +28,6 @@
                 name: String::from("Ethereum Goerli"),
                 name_override: false,
                 providers: vec![
-<<<<<<< HEAD
-                    String::from("{\"url\": \"wss://goerli.infura.io/ws/v3/9aa4d95b3bc440fa88ea12eaa4456161\"}"),
-                    String::from("{\"url\": \"https://goerli.infura.io/v3/9aa4d95b3bc440fa88ea12eaa4456161\"}"),
-=======
                     Provider {
                         url: String::from("http://localhost:8545"),
                         timeout_ms: 10000,
@@ -44,7 +40,6 @@
                         max_try_count: 4,
                         quorum_weight: 3,
                     },
->>>>>>> b31c1e66
                 ],
                 provider_override: true,
                 synced_block_number: 8497095,
@@ -62,17 +57,6 @@
                     name: String::from("BSC Testnet"),
                     name_override: false,
                     providers: vec![
-<<<<<<< HEAD
-                        String::from(
-                            "{\"url\": \"wss://ws-nd-302-890-317.p2pify.com/430d98aabb1fe49ec6517602e1e40f01\"}",
-                        ),
-                        String::from(
-                            "{\"url\": \"https://nd-302-890-317.p2pify.com/430d98aabb1fe49ec6517602e1e40f01\"}",
-                        ),
-                    ],
-                    provider_override: false,
-                    event_filter_size: 100000,
-=======
                         Provider {
                             url: String::from("http://localhost:8547"),
                             timeout_ms: 30000,
@@ -87,18 +71,12 @@
                         },
                     ],
                     provider_override: false,
->>>>>>> b31c1e66
                     synced_block_number: 27265360,
                 },
                 Chain {
                     chain_id: 80001,
                     name: String::from("Polygon"),
                     name_override: true,
-<<<<<<< HEAD
-                    providers: vec![String::from("{\"url\": \"https://matic-mumbai.chainstacklabs.com\"}")],
-                    provider_override: true,
-                    event_filter_size: 10000,
-=======
                     providers: vec![Provider {
                         url: String::from("http://localhost:8549"),
                         timeout_ms: 50000,
@@ -106,7 +84,6 @@
                         quorum_weight: 6,
                     }],
                     provider_override: true,
->>>>>>> b31c1e66
                     synced_block_number: 32076637,
                 },
             ])
