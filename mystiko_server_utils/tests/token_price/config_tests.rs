--- conflicted
+++ resolved
@@ -1,39 +1,21 @@
 use mystiko_server_utils::token_price::config::TokenPriceConfig;
-<<<<<<< HEAD
-use mystiko_server_utils::token_price::error::TokenPriceError;
-
-#[tokio::test]
-async fn test_read_config() {
-    let cfg = TokenPriceConfig::from_json_file("./tests/token_price/files/xxx.json").await;
-    assert_eq!(cfg.err().unwrap(), TokenPriceError::FileError("".into()));
-
-    let cfg = TokenPriceConfig::from_json_file("./tests/token_price/files/token_price_wrong.json").await;
-    assert!(matches!(cfg.err().unwrap(), TokenPriceError::SerdeJsonError(_)));
-
-    let cfg = TokenPriceConfig::from_json_file("./src/token_price/config/token_price.json").await;
-    assert!(cfg.is_ok());
-    let cfg = cfg.unwrap();
-    let default_cfg = TokenPriceConfig::default();
-    assert_eq!(cfg, default_cfg);
-=======
 use std::env;
 
 #[tokio::test]
 async fn test_read_config() {
-    let cfg = TokenPriceConfig::new("testnet", "").unwrap();
+    let cfg = TokenPriceConfig::new("testnet", None).unwrap();
     assert_eq!(cfg.price_cache_ttl, 72000);
 
-    let cfg = TokenPriceConfig::new("mainnet", "").unwrap();
+    let cfg = TokenPriceConfig::new("mainnet", None).unwrap();
     assert_eq!(cfg.price_cache_ttl, 1800);
 
-    let cfg = TokenPriceConfig::new("mainnet", "tests/token_price/files/config").unwrap();
+    let cfg = TokenPriceConfig::new("mainnet", Some("tests/token_price/files/config")).unwrap();
     assert_eq!(cfg.price_cache_ttl, 90000);
->>>>>>> 50e4c23a
 
     env::set_var("MYSTIKO_TOKEN_PRICE.PRICE_CACHE_TTL", "800");
-    let cfg = TokenPriceConfig::new("mainnet", "").unwrap();
+    let cfg = TokenPriceConfig::new("mainnet", None).unwrap();
     assert_eq!(cfg.price_cache_ttl, 800);
 
-    let cfg = TokenPriceConfig::new("mainnet", "tests/token_price/files/config").unwrap();
+    let cfg = TokenPriceConfig::new("mainnet", Some("tests/token_price/files/config")).unwrap();
     assert_eq!(cfg.price_cache_ttl, 800);
 }