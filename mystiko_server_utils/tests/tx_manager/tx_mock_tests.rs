--- conflicted
+++ resolved
@@ -31,7 +31,7 @@
     let tx_hash = H256::from_str("0x090b19818d9d087a49c3d2ecee4829ee4acea46089c1381ac5e588188627466d").unwrap();
     let chain_id = 2000u64;
     let wallet = LocalWallet::new(&mut rand::thread_rng()).with_chain_id(chain_id);
-    let cfg = TxManagerConfig::new("testnet", "").unwrap();
+    let cfg = TxManagerConfig::new("testnet", None).unwrap();
     let builder = TxBuilder::builder()
         .config(cfg)
         .chain_id(chain_id.into())
@@ -47,20 +47,12 @@
     mock.push(history.clone()).unwrap();
     mock.push(block.clone()).unwrap();
     let gas_price = tx.gas_price(&provider).await.unwrap();
-<<<<<<< HEAD
-    assert!(gas_price > U256::zero());
-=======
     assert_eq!(gas_price.to_string(), "3000000014");
->>>>>>> 50e4c23a
 
     mock.push(gas).unwrap();
     mock.push(nonce).unwrap();
     let gas = tx.estimate_gas(vec![].as_slice(), value, &provider).await.unwrap();
-<<<<<<< HEAD
-    assert!(gas > U256::zero());
-=======
     assert_eq!(gas.to_string(), "100000000000");
->>>>>>> 50e4c23a
 
     mock.push(transaction_receipt.clone()).unwrap();
     mock.push(transaction.clone()).unwrap();
@@ -70,13 +62,6 @@
     mock.push(nonce).unwrap();
     mock.push(history.clone()).unwrap();
     mock.push(block.clone()).unwrap();
-<<<<<<< HEAD
-    let _ = tx
-        .send(vec![].as_slice(), value, max_gas_price, &provider)
-        .await
-        .unwrap();
-    let _ = tx.confirm(&provider).await.unwrap();
-=======
     let hash = tx
         .send(vec![].as_slice(), value, max_gas_price, &provider)
         .await
@@ -84,7 +69,6 @@
     assert_eq!(hash, tx_hash);
     let receipt = tx.confirm(&provider).await.unwrap();
     assert_eq!(receipt, transaction_receipt);
->>>>>>> 50e4c23a
 }
 
 #[tokio::test]
@@ -101,7 +85,7 @@
     let tx_hash = H256::from_str("0x090b19818d9d087a49c3d2ecee4829ee4acea46089c1381ac5e588188627466d").unwrap();
     let chain_id = 2000u64;
     let wallet = LocalWallet::new(&mut rand::thread_rng()).with_chain_id(chain_id);
-    let cfg = TxManagerConfig::new("testnet", "").unwrap();
+    let cfg = TxManagerConfig::new("testnet", None).unwrap();
     let builder = TxBuilder::builder()
         .config(cfg)
         .chain_id(chain_id.into())
@@ -114,21 +98,13 @@
 
     mock.push(price).unwrap();
     let gas_price = tx.gas_price(&provider).await.unwrap();
-<<<<<<< HEAD
-    assert!(gas_price > U256::zero());
-=======
     assert_eq!(gas_price.to_string(), "1000000");
->>>>>>> 50e4c23a
 
     mock.push(gas).unwrap();
     mock.push(nonce).unwrap();
     mock.push(price).unwrap();
     let gas = tx.estimate_gas(vec![].as_slice(), value, &provider).await.unwrap();
-<<<<<<< HEAD
-    assert!(gas > U256::zero());
-=======
     assert_eq!(gas.to_string(), "100000000000");
->>>>>>> 50e4c23a
 
     let gas = U256::from(100_000_000_000u64);
     mock.push(transaction_receipt.clone()).unwrap();
@@ -138,13 +114,6 @@
     mock.push(gas).unwrap();
     mock.push(nonce).unwrap();
     mock.push(price).unwrap();
-<<<<<<< HEAD
-    let _ = tx
-        .send(vec![].as_slice(), value, max_gas_price, &provider)
-        .await
-        .unwrap();
-    let _ = tx.confirm(&provider).await.unwrap();
-=======
     let hash = tx
         .send(vec![].as_slice(), value, max_gas_price, &provider)
         .await
@@ -152,7 +121,6 @@
     assert_eq!(hash, tx_hash);
     let receipt = tx.confirm(&provider).await.unwrap();
     assert_eq!(receipt, transaction_receipt);
->>>>>>> 50e4c23a
 }
 
 #[tokio::test]
@@ -166,7 +134,7 @@
     let value = ethers_core::utils::parse_ether("1").unwrap();
 
     let wallet = LocalWallet::new(&mut rand::thread_rng()).with_chain_id(chain_id);
-    let cfg = TxManagerConfig::new("testnet", "").unwrap();
+    let cfg = TxManagerConfig::new("testnet", None).unwrap();
     let builder = TxBuilder::builder()
         .config(cfg)
         .chain_id(chain_id.into())
@@ -182,18 +150,10 @@
     let gas_price = tx.gas_price(&provider).await;
     assert_eq!(gas_price.err().unwrap(), TxManagerError::GasPriceError("".into()));
 
-<<<<<<< HEAD
-    let value = ethers_core::utils::parse_ether("1").unwrap();
-=======
->>>>>>> 50e4c23a
     let gas = tx.estimate_gas(vec![].as_slice(), value, &provider).await;
     assert_eq!(gas.err().unwrap(), TxManagerError::NonceError("".into()));
 
     mock.push(nonce).unwrap();
-<<<<<<< HEAD
-    let value = ethers_core::utils::parse_ether("1").unwrap();
-=======
->>>>>>> 50e4c23a
     let gas = tx.estimate_gas(vec![].as_slice(), value, &provider).await;
     assert_eq!(gas.err().unwrap(), TxManagerError::EstimateGasError("".into()));
 
@@ -213,13 +173,7 @@
     let max_gas_price = Some(U256::from(100_000_000_000u64));
     mock.push(history.clone()).unwrap();
     mock.push(block.clone()).unwrap();
-<<<<<<< HEAD
-    let tx_hash = tx
-        .send(vec![].as_slice(), value, max_gas_price.clone(), &provider)
-        .await;
-=======
-    let tx_hash = tx.send(vec![].as_slice(), value, max_gas_price, &provider).await;
->>>>>>> 50e4c23a
+    let tx_hash = tx.send(vec![].as_slice(), value, max_gas_price, &provider).await;
     assert_eq!(tx_hash.err().unwrap(), TxManagerError::NonceError("".into()));
 
     let gas = U256::from(100_000_000_000u64);
@@ -241,7 +195,7 @@
 
     let chain_id = 2000u64;
     let wallet = LocalWallet::new(&mut rand::thread_rng()).with_chain_id(chain_id);
-    let cfg = TxManagerConfig::new("testnet", "").unwrap();
+    let cfg = TxManagerConfig::new("testnet", None).unwrap();
     let builder = TxBuilder::builder()
         .config(cfg)
         .chain_id(chain_id.into())
@@ -279,13 +233,7 @@
 
     mock.push(price).unwrap();
     let max_gas_price = Some(U256::from(100_000_000_000u64));
-<<<<<<< HEAD
-    let tx_hash = tx
-        .send(vec![].as_slice(), value, max_gas_price.clone(), &provider)
-        .await;
-=======
-    let tx_hash = tx.send(vec![].as_slice(), value, max_gas_price, &provider).await;
->>>>>>> 50e4c23a
+    let tx_hash = tx.send(vec![].as_slice(), value, max_gas_price, &provider).await;
     assert_eq!(tx_hash.err().unwrap(), TxManagerError::NonceError("".into()));
 
     let gas = U256::from(100_000_000_000u64);
@@ -308,7 +256,7 @@
 
     let chain_id = 2000u64;
     let wallet = LocalWallet::new(&mut rand::thread_rng()).with_chain_id(chain_id);
-    let mut cfg = TxManagerConfig::new("testnet", "").unwrap();
+    let mut cfg = TxManagerConfig::new("testnet", None).unwrap();
     cfg.confirm_interval_secs = 0;
     cfg.max_confirm_count = 4;
     let builder = TxBuilder::builder()
