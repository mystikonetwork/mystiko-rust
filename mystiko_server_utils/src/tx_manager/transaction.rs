--- conflicted
+++ resolved
@@ -1,10 +1,5 @@
 use crate::tx_manager::config::TxManagerConfig;
-<<<<<<< HEAD
-use crate::tx_manager::error::TxManagerError;
-use anyhow::Result;
-=======
 use crate::tx_manager::error::{Result, TxManagerError};
->>>>>>> 50e4c23a
 use ethers_core::types::transaction::eip1559::Eip1559TransactionRequest;
 use ethers_core::types::transaction::eip2718::TypedTransaction;
 use ethers_core::types::transaction::request::TransactionRequest;
@@ -77,11 +72,7 @@
 where
     P: JsonRpcClient + Send + Sync,
 {
-<<<<<<< HEAD
-    pub async fn gas_price(&self, provider: &Provider<P>) -> Result<U256, TxManagerError> {
-=======
     pub async fn gas_price(&self, provider: &Provider<P>) -> Result<U256> {
->>>>>>> 50e4c23a
         let gas_oracle = ProviderOracle::new(provider);
 
         if self.is_1559_tx {
@@ -98,11 +89,7 @@
         }
     }
 
-<<<<<<< HEAD
-    async fn do_estimate_gas(&mut self, gas_price: &U256, provider: &Provider<P>) -> Result<U256, TxManagerError> {
-=======
     async fn do_estimate_gas(&mut self, gas_price: &U256, provider: &Provider<P>) -> Result<U256> {
->>>>>>> 50e4c23a
         let typed_tx = match self.is_1559_tx {
             true => {
                 let tx = self.build_1559_tx(gas_price, provider).await?;
@@ -121,16 +108,7 @@
             .map_err(|why| TxManagerError::EstimateGasError(why.to_string()))
     }
 
-<<<<<<< HEAD
-    pub async fn estimate_gas(
-        &mut self,
-        data: &[u8],
-        value: U256,
-        provider: &Provider<P>,
-    ) -> Result<U256, TxManagerError> {
-=======
     pub async fn estimate_gas(&mut self, data: &[u8], value: U256, provider: &Provider<P>) -> Result<U256> {
->>>>>>> 50e4c23a
         self.data = data.to_vec();
         self.value = value;
 
@@ -147,11 +125,7 @@
         value: U256,
         max_gas_price: Option<U256>,
         provider: &Provider<P>,
-<<<<<<< HEAD
-    ) -> Result<TxHash, TxManagerError> {
-=======
     ) -> Result<TxHash> {
->>>>>>> 50e4c23a
         self.max_gas_price = max_gas_price;
         self.data = data.to_vec();
         self.value = value;
@@ -171,11 +145,7 @@
 
         let mut gas_limit = self.do_estimate_gas(gas_price, provider).await?;
         gas_limit = gas_limit.mul(100 + self.config.gas_limit_reserve_percentage).div(100);
-<<<<<<< HEAD
-        // let gas_limit = U256::from(400000);
-=======
-
->>>>>>> 50e4c23a
+
         if self.is_1559_tx {
             self.send_1559_tx(&max_gas_price, &gas_limit, provider).await
         } else {
@@ -183,11 +153,7 @@
         }
     }
 
-<<<<<<< HEAD
-    pub async fn confirm(&self, provider: &Provider<P>) -> Result<TransactionReceipt, TxManagerError> {
-=======
     pub async fn confirm(&self, provider: &Provider<P>) -> Result<TransactionReceipt> {
->>>>>>> 50e4c23a
         let tx_hash = match self.tx_hash {
             Some(hash) => H256::from_slice(hash.as_bytes()),
             None => return Err(TxManagerError::ConfirmTxError("tx hash none".into())),
@@ -218,15 +184,7 @@
         Err(TxManagerError::ConfirmTxError("reach max confirm count".into()))
     }
 
-<<<<<<< HEAD
-    async fn build_legacy_tx(
-        &self,
-        gas_price: &U256,
-        provider: &Provider<P>,
-    ) -> Result<TransactionRequest, TxManagerError> {
-=======
     async fn build_legacy_tx(&self, gas_price: &U256, provider: &Provider<P>) -> Result<TransactionRequest> {
->>>>>>> 50e4c23a
         let curr_nonce = self.get_current_nonce(provider).await?;
 
         Ok(TransactionRequest::new()
@@ -238,24 +196,11 @@
             .gas_price(*gas_price))
     }
 
-<<<<<<< HEAD
-    async fn send_legacy_tx(
-        &mut self,
-        gas_price: &U256,
-        gas_limit: &U256,
-        provider: &Provider<P>,
-    ) -> Result<TxHash, TxManagerError> {
-        // Create the transaction
-        let mut tx = self.build_legacy_tx(gas_price, provider).await?;
-        tx.gas = Some(*gas_limit);
-        let signer = SignerMiddleware::new(provider.clone(), self.wallet.clone());
-=======
     async fn send_legacy_tx(&mut self, gas_price: &U256, gas_limit: &U256, provider: &Provider<P>) -> Result<TxHash> {
         // Create the transaction
         let mut tx = self.build_legacy_tx(gas_price, provider).await?;
         tx.gas = Some(*gas_limit);
         let signer = SignerMiddleware::new(provider, self.wallet.clone());
->>>>>>> 50e4c23a
 
         // todo support gas escalator
         // let geometric_escalator = GeometricGasPrice::new(
@@ -283,15 +228,7 @@
         Ok(pending_tx.tx_hash())
     }
 
-<<<<<<< HEAD
-    async fn build_1559_tx(
-        &self,
-        max_gas_price: &U256,
-        provider: &Provider<P>,
-    ) -> Result<Eip1559TransactionRequest, TxManagerError> {
-=======
     async fn build_1559_tx(&self, max_gas_price: &U256, provider: &Provider<P>) -> Result<Eip1559TransactionRequest> {
->>>>>>> 50e4c23a
         let curr_nonce = self.get_current_nonce(provider).await?;
 
         Ok(Eip1559TransactionRequest::new()
@@ -304,16 +241,7 @@
             .max_priority_fee_per_gas(self.config.max_priority_fee_per_gas))
     }
 
-<<<<<<< HEAD
-    async fn send_1559_tx(
-        &mut self,
-        max_gas_price: &U256,
-        gas_limit: &U256,
-        provider: &Provider<P>,
-    ) -> Result<TxHash, TxManagerError> {
-=======
     async fn send_1559_tx(&mut self, max_gas_price: &U256, gas_limit: &U256, provider: &Provider<P>) -> Result<TxHash> {
->>>>>>> 50e4c23a
         // Create the transaction
         let mut tx = self.build_1559_tx(max_gas_price, provider).await?;
         tx.gas = Some(*gas_limit);
@@ -340,11 +268,7 @@
         }
     }
 
-<<<<<<< HEAD
-    async fn get_current_nonce(&self, provider: &Provider<P>) -> Result<U256, TxManagerError> {
-=======
     async fn get_current_nonce(&self, provider: &Provider<P>) -> Result<U256> {
->>>>>>> 50e4c23a
         let nonce_manager = NonceManagerMiddleware::new(provider, self.wallet.address());
         nonce_manager
             .get_transaction_count(self.wallet.address(), Some(BlockNumber::Pending.into()))
