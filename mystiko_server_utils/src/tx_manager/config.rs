--- conflicted
+++ resolved
@@ -1,8 +1,3 @@
-<<<<<<< HEAD
-use crate::tx_manager::error::TxManagerError;
-use anyhow::Result;
-=======
->>>>>>> 50e4c23a
 use ethers_core::types::{U256, U64};
 use mehcode_config::{Config, Environment, File};
 use serde::{Deserialize, Serialize};
@@ -15,65 +10,12 @@
     pub max_priority_fee_per_gas: U256,
     pub max_confirm_count: u32,
     pub confirm_interval_secs: u64,
-<<<<<<< HEAD
-    #[serde(default = "default_gas_limit_reserve_percentage")]
-    pub gas_limit_reserve_percentage: u32,
-    #[serde(default = "default_force_gas_price_chains")]
-    pub force_gas_price_chains: Vec<U64>,
-}
-
-impl Default for TxManagerConfig {
-    fn default() -> Self {
-        Self {
-            max_gas_price: default_max_gas_price(),
-            max_priority_fee_per_gas: default_max_priority_fee_per_gas(),
-            max_confirm_count: default_max_confirm_count(),
-            confirm_interval_secs: default_confirm_interval_secs(),
-            gas_limit_reserve_percentage: default_gas_limit_reserve_percentage(),
-            force_gas_price_chains: default_force_gas_price_chains(),
-        }
-    }
-}
-
-impl TxManagerConfig {
-    pub async fn from_json_file(file_path_str: &str) -> Result<Self, TxManagerError> {
-        let file = read_file_bytes(file_path_str)
-            .await
-            .map_err(|why| TxManagerError::FileError(why.to_string()))?;
-        let config: TxManagerConfig = serde_json::from_slice(&file)?;
-        Ok(config)
-    }
-}
-
-fn default_max_gas_price() -> U256 {
-    U256::from(100_000_000_000u64) // 100 Gwei
-}
-
-fn default_max_priority_fee_per_gas() -> U256 {
-    U256::from(1_500_000_000u64) // 1.5 Gwei
-}
-
-fn default_max_confirm_count() -> u32 {
-    100
-}
-
-fn default_confirm_interval_secs() -> u64 {
-    5
-}
-
-fn default_gas_limit_reserve_percentage() -> u32 {
-    10
-}
-
-fn default_force_gas_price_chains() -> Vec<U64> {
-    vec![U64::from(250), U64::from(4002), U64::from(137), U64::from(80001)]
-=======
     pub gas_limit_reserve_percentage: u32,
     pub force_gas_price_chains: Vec<U64>,
 }
 
 impl TxManagerConfig {
-    pub fn new(run_mod: &str, config_path: &str) -> anyhow::Result<Self> {
+    pub fn new(run_mod: &str, config_path: Option<&str>) -> anyhow::Result<Self> {
         let mut s = Config::builder()
             .set_default("max_priority_fee_per_gas", "0x3b9aca00")?
             .set_default("max_confirm_count", 100)?
@@ -87,9 +29,11 @@
             s = s.set_default("max_gas_price", "0x174876e800")?;
         }
 
-        let run_config_path = format!("{}/tx_manager.json", config_path);
-        if Path::exists(Path::new(&run_config_path)) {
-            s = s.add_source(File::with_name(&run_config_path));
+        if config_path.is_some() {
+            let run_config_path = format!("{}/tx_manager.json", config_path.unwrap());
+            if Path::exists(Path::new(&run_config_path)) {
+                s = s.add_source(File::with_name(&run_config_path));
+            }
         }
 
         let cfg = s
@@ -97,5 +41,4 @@
             .build()?;
         Ok(cfg.try_deserialize()?)
     }
->>>>>>> 50e4c23a
 }