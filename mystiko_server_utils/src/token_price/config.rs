--- conflicted
+++ resolved
@@ -1,10 +1,4 @@
-<<<<<<< HEAD
-use crate::token_price::error::TokenPriceError;
-use anyhow::Result;
-use mystiko_fs::read_file_bytes;
-=======
 use mehcode_config::{Config, Environment, File};
->>>>>>> 50e4c23a
 use serde::{Deserialize, Serialize};
 use std::collections::{HashMap, HashSet};
 use std::path::Path;
@@ -20,7 +14,7 @@
 }
 
 impl TokenPriceConfig {
-    pub fn new(run_mod: &str, config_path: &str) -> anyhow::Result<Self> {
+    pub fn new(run_mod: &str, config_path: Option<&str>) -> anyhow::Result<Self> {
         let mut ids = HashMap::new();
         ids.insert("ETH".to_string(), 1027);
         ids.insert("mETH".to_string(), 1027);
@@ -55,9 +49,11 @@
             s = s.set_default("price_cache_ttl", 1800)?;
         }
 
-        let run_config_path = format!("{}/token_price.json", config_path);
-        if Path::exists(Path::new(&run_config_path)) {
-            s = s.add_source(File::with_name(&run_config_path));
+        if config_path.is_some() {
+            let run_config_path = format!("{}/token_price.json", config_path.unwrap());
+            if Path::exists(Path::new(&run_config_path)) {
+                s = s.add_source(File::with_name(&run_config_path));
+            }
         }
 
         let cfg = s
@@ -66,18 +62,6 @@
         Ok(cfg.try_deserialize()?)
     }
 
-<<<<<<< HEAD
-impl TokenPriceConfig {
-    pub async fn from_json_file(file_path_str: &str) -> Result<Self, TokenPriceError> {
-        let file = read_file_bytes(file_path_str)
-            .await
-            .map_err(|why| TokenPriceError::FileError(why.to_string()))?;
-        let config: TokenPriceConfig = serde_json::from_slice(&file)?;
-        Ok(config)
-    }
-
-=======
->>>>>>> 50e4c23a
     pub fn tokens(&self) -> Vec<String> {
         Vec::from_iter(self.coin_market_cap_ids.keys().cloned())
     }
@@ -86,53 +70,4 @@
         let set: HashSet<u32> = self.coin_market_cap_ids.values().cloned().collect();
         set.into_iter().collect()
     }
-<<<<<<< HEAD
-}
-
-fn default_base_url() -> String {
-    "https://pro-api.coinmarketcap.com".to_string()
-}
-
-fn default_query_timeout_secs() -> u32 {
-    5
-}
-
-fn default_price_cache_ttl() -> u64 {
-    1800
-}
-
-fn default_swap_precision() -> u32 {
-    3
-}
-
-fn default_market_cap_ids() -> HashMap<String, u32> {
-    let mut coin_market_cap_ids = HashMap::new();
-
-    let tokens = vec![
-        ("ETH", 1027),
-        ("mETH", 1027),
-        ("BNB", 1839),
-        ("mBNB", 1839),
-        ("USDT", 825),
-        ("USDC", 3408),
-        ("BUSD", 4687),
-        ("FTM", 3513),
-        ("mFTM", 3513),
-        ("MATIC", 3890),
-        ("mMATIC", 3890),
-        ("DEV", 5990),
-        ("mDEV", 5990),
-        ("AVAX", 5805),
-        ("mAVAX", 5805),
-        ("MTT", 1839),
-        ("mUSD", 1839),
-    ];
-
-    for (symbol, id) in tokens {
-        coin_market_cap_ids.insert(symbol.to_string(), id);
-    }
-
-    coin_market_cap_ids
-=======
->>>>>>> 50e4c23a
 }