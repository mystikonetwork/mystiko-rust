use crate::data::contract::ContractData;
use crate::data::result::ChainResult;
use crate::data::types::LoadedData;
use crate::fetcher::error::FetcherError;
use async_trait::async_trait;
use mystiko_config::wrapper::contract::ContractConfig;
use mystiko_config::wrapper::mystiko::MystikoConfig;
use std::fmt::Debug;
use std::sync::Arc;
use typed_builder::TypedBuilder;

<<<<<<< HEAD
#[derive(Clone, TypedBuilder)]
pub struct LogPrefixOptions {
    pub chain_id: u64,
    pub address: String,
    pub from_block: u64,
    pub to_block: u64,
}

#[derive(Debug, Clone)]
pub enum FetchOption<'a> {
    Chain(&'a ChainFetchOption),
    Contracts(&'a Vec<ContractFetchOption>),
}
=======
pub type Result<T> = anyhow::Result<T, FetcherError>;
>>>>>>> f86d7f59

#[derive(Debug, Clone, TypedBuilder)]
#[builder(field_defaults(setter(into)))]
pub struct FetchOptions {
    pub config: Arc<MystikoConfig>,
    pub chain_id: u64,
    pub start_block: u64,
    pub target_block: u64,
    pub contract_options: Option<Vec<ContractFetchOptions>>,
}

#[derive(Debug, Clone, TypedBuilder)]
#[builder(field_defaults(setter(into)))]
pub struct ContractFetchOptions {
    pub contract_config: ContractConfig,
    pub start_block: Option<u64>,
    pub target_block: Option<u64>,
}

pub type FetchResult<R> = Result<ChainResult<ContractData<R>>>;

#[async_trait]
pub trait DataFetcher<R: LoadedData>: Send + Sync {
    async fn fetch(&self, option: &FetchOptions) -> FetchResult<R>;
}

#[async_trait]
impl<R> DataFetcher<R> for Box<dyn DataFetcher<R>>
where
    R: LoadedData,
{
    async fn fetch(&self, option: &FetchOptions) -> FetchResult<R> {
        self.as_ref().fetch(option).await
    }
}<|MERGE_RESOLUTION|>--- conflicted
+++ resolved
@@ -9,7 +9,7 @@
 use std::sync::Arc;
 use typed_builder::TypedBuilder;
 
-<<<<<<< HEAD
+pub type Result<T> = anyhow::Result<T, FetcherError>;
 #[derive(Clone, TypedBuilder)]
 pub struct LogPrefixOptions {
     pub chain_id: u64,
@@ -18,14 +18,6 @@
     pub to_block: u64,
 }
 
-#[derive(Debug, Clone)]
-pub enum FetchOption<'a> {
-    Chain(&'a ChainFetchOption),
-    Contracts(&'a Vec<ContractFetchOption>),
-}
-=======
-pub type Result<T> = anyhow::Result<T, FetcherError>;
->>>>>>> f86d7f59
 
 #[derive(Debug, Clone, TypedBuilder)]
 #[builder(field_defaults(setter(into)))]
