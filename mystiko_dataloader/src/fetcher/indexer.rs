--- conflicted
+++ resolved
@@ -21,12 +21,9 @@
 use mystiko_protos::loader::v1::IndexerFetcherConfig;
 use mystiko_utils::convert::biguint_str_to_bytes;
 use mystiko_utils::hex::decode_hex;
-<<<<<<< HEAD
+use std::collections::HashMap;
 use std::sync::Arc;
 use std::time::Duration;
-=======
-use std::collections::HashMap;
->>>>>>> b01799a0
 use thiserror::Error;
 use typed_builder::TypedBuilder;
 
@@ -114,7 +111,6 @@
             .or(default_timeout_ms)
             .ok_or(IndexerFetcherError::MissingTimeoutMsConfigError)?;
 
-        // todo add filter size to indexer client
         let indexer_client = IndexerClient::builder(&base_url)
             .timeout(Duration::from_millis(timeout_ms))
             .build()?;
