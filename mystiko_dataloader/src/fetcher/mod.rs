--- conflicted
+++ resolved
@@ -1,6 +1,3 @@
-<<<<<<< HEAD
 pub mod indexer;
-=======
 pub mod error;
->>>>>>> f86d7f59
 pub mod types;