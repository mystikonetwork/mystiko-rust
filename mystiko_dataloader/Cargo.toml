[package]
name = "mystiko_dataloader"
version = "0.1.0"
edition = "2021"

[dependencies]
anyhow = { version = "1.0.69" }
async-trait = { version = "0.1.64" }
<<<<<<< HEAD
ethers-contract = { version = "2.0.4" }
=======
ethers-contract  = { version = "2.0.4" }
>>>>>>> 8dc6365c
ethers-core = { version = "2.0.4" }
ethers-providers = { version = "2.0.4", features = ["ws"] }
futures = { version = "0.3.28" }
hex = { version = "0.4.3" }
log = { version = "0.4.17" }
mystiko_abi = { version = "0.1.0", path = "../mystiko_abi" }
mystiko_config = { version = "0.1.0", path = "../mystiko_config" }
mystiko_ethers = { version = "0.1.0", path = "../mystiko_ethers" }
mystiko_etherscan_client = { version = "0.1.0", path = "../mystiko_etherscan_client" }
mystiko_indexer_client = { version = "0.1.0", path = "../mystiko_indexer_client" }
mystiko_protos = { version = "0.1.0", path = "../mystiko_protos" }
mystiko_types = { version = "0.1.0", path = "../mystiko_types" }
mystiko_utils = { version = "0.1.0", path = "../mystiko_utils" }
num-bigint = { version = "0.4.3" }
serde = { version = "1.0.152", features = ["derive", "rc"] }
serde_json = { version = "1.0.91" }
thiserror = { version = "1.0", default-features = false }
tokio = { version = "1.26.0", features = ["sync"] }
typed-builder = { version = "0.14.0" }

<<<<<<< HEAD
mystiko_abi = { version = "0.1.0", path = "../mystiko_abi" }
mystiko_config = { version = "0.1.0", path = "../mystiko_config" }
mystiko_ethers = { version = "0.1.0", path = "../mystiko_ethers" }
mystiko_protos = { version = "0.1.0", path = "../mystiko_protos" }
mystiko_utils = { version = "0.1.0", path = "../mystiko_utils" }


[dev-dependencies]
env_logger = { version = "0.10.0" }
futures = { version = "0.3.28" }
serde = { version = "1.0.152" }
serde_json = { version = "1.0.91", features = ["preserve_order"] }
mystiko_fs = { version = "0.1.0", path = "../mystiko_fs" }
=======
[dev-dependencies]
env_logger = { version = "0.10.0" }
mockall = { version = "0.11.4" }
mockito = { version = "0.32.4" }
>>>>>>> 8dc6365c
<|MERGE_RESOLUTION|>--- conflicted
+++ resolved
@@ -6,11 +6,7 @@
 [dependencies]
 anyhow = { version = "1.0.69" }
 async-trait = { version = "0.1.64" }
-<<<<<<< HEAD
-ethers-contract = { version = "2.0.4" }
-=======
 ethers-contract  = { version = "2.0.4" }
->>>>>>> 8dc6365c
 ethers-core = { version = "2.0.4" }
 ethers-providers = { version = "2.0.4", features = ["ws"] }
 futures = { version = "0.3.28" }
@@ -31,23 +27,17 @@
 tokio = { version = "1.26.0", features = ["sync"] }
 typed-builder = { version = "0.14.0" }
 
-<<<<<<< HEAD
 mystiko_abi = { version = "0.1.0", path = "../mystiko_abi" }
 mystiko_config = { version = "0.1.0", path = "../mystiko_config" }
 mystiko_ethers = { version = "0.1.0", path = "../mystiko_ethers" }
 mystiko_protos = { version = "0.1.0", path = "../mystiko_protos" }
 mystiko_utils = { version = "0.1.0", path = "../mystiko_utils" }
 
-
 [dev-dependencies]
 env_logger = { version = "0.10.0" }
+mockall = { version = "0.11.4" }
+mockito = { version = "0.32.4" }
 futures = { version = "0.3.28" }
 serde = { version = "1.0.152" }
 serde_json = { version = "1.0.91", features = ["preserve_order"] }
 mystiko_fs = { version = "0.1.0", path = "../mystiko_fs" }
-=======
-[dev-dependencies]
-env_logger = { version = "0.10.0" }
-mockall = { version = "0.11.4" }
-mockito = { version = "0.32.4" }
->>>>>>> 8dc6365c
