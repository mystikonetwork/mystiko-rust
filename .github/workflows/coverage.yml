--- conflicted
+++ resolved
@@ -37,15 +37,11 @@
           submodules: recursive
           persist-credentials: false
 
-<<<<<<< HEAD
       - name: Unzip circuits
         run: |
           ./scripts/unzip_circuits.sh
 
-      - uses: actions-rs/toolchain@v1.0.7
-=======
       - uses: actions-rs/toolchain@v1
->>>>>>> 563a9c3c
         with:
           toolchain: nightly-2023-02-22
           override: true
