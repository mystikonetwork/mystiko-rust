--- conflicted
+++ resolved
@@ -3,14 +3,11 @@
     "mystiko_abi",
     "mystiko_abi_generate",
     "mystiko_crypto",
-<<<<<<< HEAD
     "mystiko_protocol",
-=======
     "mystiko_database",
     "mystiko_downloader",
     "mystiko_storage",
     "mystiko_storage_sqlite",
->>>>>>> 0c1405dc
     "mystiko_utils",
 ]
 
