[workspace]
members = [
    "mystiko_abi",
    "mystiko_abi_generate",
    "mystiko_config",
    "mystiko_core",
    "mystiko_crypto",
    "mystiko_database",
    "mystiko_downloader",
    "mystiko_ethers",
    "mystiko_fs",
    "mystiko_indexer_client",
    "mystiko_protocol",
    "mystiko_relayer_abi",
    "mystiko_relayer_client",
    "mystiko_relayer_config",
<<<<<<< HEAD
    "mystiko_roller",
=======
    "mystiko_relayer_types",
>>>>>>> c9b6aa06
    "mystiko_server_utils",
    "mystiko_storage",
    "mystiko_storage_macros",
    "mystiko_storage_sqlite",
    "mystiko_types",
    "mystiko_utils",
    "mystiko_validator"
]

exclude = []<|MERGE_RESOLUTION|>--- conflicted
+++ resolved
@@ -14,11 +14,8 @@
     "mystiko_relayer_abi",
     "mystiko_relayer_client",
     "mystiko_relayer_config",
-<<<<<<< HEAD
+    "mystiko_relayer_types",
     "mystiko_roller",
-=======
-    "mystiko_relayer_types",
->>>>>>> c9b6aa06
     "mystiko_server_utils",
     "mystiko_storage",
     "mystiko_storage_macros",
